--- conflicted
+++ resolved
@@ -1,18 +1,24 @@
 import sys
 import os
+
+import asyncio
+
+# Fix for Playwright on Windows (NotImplementedError)
+if sys.platform.startswith("win"):
+    asyncio.set_event_loop_policy(asyncio.WindowsProactorEventLoopPolicy())
+
+import pdfkit
+from pydantic import BaseModel
+from fastapi import FastAPI, Query
+from fastapi.responses import StreamingResponse
+from fastapi import HTTPException
+
+
 sys.path.insert(0, os.path.dirname(os.path.abspath(__file__)))
 
 from fastapi import FastAPI, Query
 from fastapi.middleware.cors import CORSMiddleware
 from fastapi.responses import StreamingResponse
-<<<<<<< HEAD
-=======
-from fastapi import HTTPException
-
-
-sys.path.insert(0, os.path.dirname(os.path.abspath(__file__)))
-
->>>>>>> 3a983136
 from fastapi.concurrency import run_in_threadpool
 from pydantic import BaseModel
 from io import BytesIO
@@ -24,8 +30,7 @@
 from api.v1.macro_indicators import router as macro_indicators_router
 from api.v1.economic_charts import router as economic_charts_router
 from api.v1 import economic
-<<<<<<< HEAD
-=======
+
 from io import BytesIO
 from services.database_service import db_service
 from middleware.priority_middleware import PriorityMiddleware
@@ -33,7 +38,6 @@
 
 config = pdfkit.configuration(wkhtmltopdf=r"C:\\Program Files\\wkhtmltopdf\\bin\\wkhtmltopdf.exe")
 
->>>>>>> 3a983136
 from api.v1.sentiment_component import router as sentiment_router
 from api.v1.scheduler import router as scheduler_router
 from api.v1.simulate import router as simulate_router
@@ -63,16 +67,13 @@
     allow_headers=["*"],
 )
 
-<<<<<<< HEAD
-# Include the forecast router
-app.include_router(forecast.router, prefix="/api/v1/forecast", tags=["Forecasting"])
-=======
+
 # Add priority request middleware (should be after CORS)
 app.add_middleware(PriorityMiddleware, enable_logging=True)
 
 # Include the routers
 app.include_router(forecast_router, prefix="/api/v1/forecast", tags=["Forecasting"])
->>>>>>> 3a983136
+
 app.include_router(yearly_risk_router, prefix="/api/v1", tags=["yearly-risk"])
 app.include_router(macro_indicators_router, prefix="/api/v1", tags=["macro-indicators"])
 app.include_router(economic_charts_router, prefix="/api/v1", tags=["economic-charts"])
@@ -116,18 +117,16 @@
             "chart_statistics": "/api/v1/economic-charts/summary-stats",
             "scheduler_status": "/api/v1/scheduler/status",
             "scheduler_health": "/api/v1/scheduler/health",
-<<<<<<< HEAD
             "prediction_cache_stats": "/api/v1/forecast/cache/stats",
             "prediction_cache_clear": "/api/v1/forecast/cache/clear",
             "fred_cache_stats": "/api/v1/macro-indicators/cache/stats",
             "fred_cache_clear": "/api/v1/macro-indicators/cache/clear",
             "economic_charts_cache_stats": "/api/v1/economic-charts/cache/stats",
             "economic_charts_cache_clear": "/api/v1/economic-charts/cache/clear"
-=======
             "cache_stats": "/api/v1/forecast/cache/stats",
             "cache_clear": "/api/v1/forecast/cache/clear",
             "priority_stats": "/api/v1/forecast/priority/stats"
->>>>>>> 3a983136
+
         }
     }
 
